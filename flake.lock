{
  "nodes": {
    "crane": {
      "locked": {
        "lastModified": 1725409566,
        "narHash": "sha256-PrtLmqhM6UtJP7v7IGyzjBFhbG4eOAHT6LPYOFmYfbk=",
        "owner": "ipetkov",
        "repo": "crane",
        "rev": "7e4586bad4e3f8f97a9271def747cf58c4b68f3c",
        "type": "github"
      },
      "original": {
        "owner": "ipetkov",
        "repo": "crane",
        "type": "github"
      }
    },
    "fenix": {
      "inputs": {
        "nixpkgs": [
          "nixpkgs"
        ],
        "rust-analyzer-src": "rust-analyzer-src"
      },
      "locked": {
        "lastModified": 1725172314,
        "narHash": "sha256-BtLY9lWu/pe6/ImFwuRRRqMwLacY5AZOKA2hUHUQ64k=",
        "owner": "nix-community",
        "repo": "fenix",
        "rev": "28b42d01f549c38bd165296fbcb4fe66d98fc24f",
        "type": "github"
      },
      "original": {
        "owner": "nix-community",
        "ref": "monthly",
        "repo": "fenix",
        "type": "github"
      }
    },
    "flake-utils": {
      "inputs": {
        "systems": "systems"
      },
      "locked": {
        "lastModified": 1726560853,
        "narHash": "sha256-X6rJYSESBVr3hBoH0WbKE5KvhPU5bloyZ2L4K60/fPQ=",
        "owner": "numtide",
        "repo": "flake-utils",
        "rev": "c1dfcf08411b08f6b8615f7d8971a2bfa81d5e8a",
        "type": "github"
      },
      "original": {
        "owner": "numtide",
        "repo": "flake-utils",
        "type": "github"
      }
    },
    "nix-filter": {
      "locked": {
        "lastModified": 1710156097,
        "narHash": "sha256-1Wvk8UP7PXdf8bCCaEoMnOT1qe5/Duqgj+rL8sRQsSM=",
        "owner": "numtide",
        "repo": "nix-filter",
        "rev": "3342559a24e85fc164b295c3444e8a139924675b",
        "type": "github"
      },
      "original": {
        "owner": "numtide",
        "repo": "nix-filter",
        "type": "github"
      }
    },
    "nixpkgs": {
      "locked": {
<<<<<<< HEAD
        "lastModified": 1726365531,
        "narHash": "sha256-luAKNxWZ+ZN0kaHchx1OdLQ71n81Y31ryNPWP1YRDZc=",
        "owner": "NixOS",
        "repo": "nixpkgs",
        "rev": "9299cdf978e15f448cf82667b0ffdd480b44ee48",
=======
        "lastModified": 1726652927,
        "narHash": "sha256-WO6Lmbn37PlamY2fDg3B187THkSKU/W01z8SxoIqJd0=",
        "owner": "NixOS",
        "repo": "nixpkgs",
        "rev": "294eb5975def0caa718fca92dc5a9d656ae392a9",
>>>>>>> 413f13fe
        "type": "github"
      },
      "original": {
        "owner": "NixOS",
        "ref": "nixpkgs-unstable",
        "repo": "nixpkgs",
        "type": "github"
      }
    },
    "root": {
      "inputs": {
        "crane": "crane",
        "fenix": "fenix",
        "flake-utils": "flake-utils",
        "nix-filter": "nix-filter",
        "nixpkgs": "nixpkgs"
      }
    },
    "rust-analyzer-src": {
      "flake": false,
      "locked": {
        "lastModified": 1725094379,
        "narHash": "sha256-TBujPMMIv8RG6BKlsBEpCln1ePmWz79xTcJOQpU2L18=",
        "owner": "rust-lang",
        "repo": "rust-analyzer",
        "rev": "914a1caab54e48a028b2407d0fe6fade89532f67",
        "type": "github"
      },
      "original": {
        "owner": "rust-lang",
        "ref": "nightly",
        "repo": "rust-analyzer",
        "type": "github"
      }
    },
    "systems": {
      "locked": {
        "lastModified": 1681028828,
        "narHash": "sha256-Vy1rq5AaRuLzOxct8nz4T6wlgyUR7zLU309k9mBC768=",
        "owner": "nix-systems",
        "repo": "default",
        "rev": "da67096a3b9bf56a91d16901293e51ba5b49a27e",
        "type": "github"
      },
      "original": {
        "owner": "nix-systems",
        "repo": "default",
        "type": "github"
      }
    }
  },
  "root": "root",
  "version": 7
}<|MERGE_RESOLUTION|>--- conflicted
+++ resolved
@@ -2,11 +2,11 @@
   "nodes": {
     "crane": {
       "locked": {
-        "lastModified": 1725409566,
-        "narHash": "sha256-PrtLmqhM6UtJP7v7IGyzjBFhbG4eOAHT6LPYOFmYfbk=",
+        "lastModified": 1727316705,
+        "narHash": "sha256-/mumx8AQ5xFuCJqxCIOFCHTVlxHkMT21idpbgbm/TIE=",
         "owner": "ipetkov",
         "repo": "crane",
-        "rev": "7e4586bad4e3f8f97a9271def747cf58c4b68f3c",
+        "rev": "5b03654ce046b5167e7b0bccbd8244cb56c16f0e",
         "type": "github"
       },
       "original": {
@@ -72,19 +72,11 @@
     },
     "nixpkgs": {
       "locked": {
-<<<<<<< HEAD
-        "lastModified": 1726365531,
-        "narHash": "sha256-luAKNxWZ+ZN0kaHchx1OdLQ71n81Y31ryNPWP1YRDZc=",
+        "lastModified": 1727524699,
+        "narHash": "sha256-k6YxGj08voz9NvuKExojiGXAVd69M8COtqWSKr6sQS4=",
         "owner": "NixOS",
         "repo": "nixpkgs",
-        "rev": "9299cdf978e15f448cf82667b0ffdd480b44ee48",
-=======
-        "lastModified": 1726652927,
-        "narHash": "sha256-WO6Lmbn37PlamY2fDg3B187THkSKU/W01z8SxoIqJd0=",
-        "owner": "NixOS",
-        "repo": "nixpkgs",
-        "rev": "294eb5975def0caa718fca92dc5a9d656ae392a9",
->>>>>>> 413f13fe
+        "rev": "b5b2fecd0cadd82ef107c9583018f381ae70f222",
         "type": "github"
       },
       "original": {
