--- conflicted
+++ resolved
@@ -744,17 +744,13 @@
         let config = self.niri.config.borrow();
         let window_rules = &config.window_rules;
 
-<<<<<<< HEAD
         if let Some(unmapped) = self
             .niri
             .unmapped_windows
             .get_mut(&window.wl_surface().unwrap())
         {
-=======
-        if let Some(unmapped) = self.niri.unmapped_windows.get_mut(toplevel.wl_surface()) {
             let new_rules =
                 ResolvedWindowRules::compute(window_rules, WindowRef::Unmapped(unmapped));
->>>>>>> 78dbb230
             if let InitialConfigureState::Configured { rules, .. } = &mut unmapped.state {
                 *rules = new_rules;
             }
