use smithay::desktop::{
    find_popup_root_surface, get_popup_toplevel_coords, layer_map_for_output, LayerSurface,
    PopupKeyboardGrab, PopupKind, PopupManager, PopupPointerGrab, PopupUngrabStrategy, Window,
    WindowSurface, WindowSurfaceType,
};
use smithay::input::pointer::Focus;
use smithay::output::Output;
use smithay::reexports::wayland_protocols::xdg::decoration::zv1::server::zxdg_toplevel_decoration_v1;
use smithay::reexports::wayland_protocols::xdg::shell::server::xdg_positioner::ConstraintAdjustment;
use smithay::reexports::wayland_protocols::xdg::shell::server::xdg_toplevel::{self, ResizeEdge};
use smithay::reexports::wayland_server::protocol::wl_output;
use smithay::reexports::wayland_server::protocol::wl_seat::WlSeat;
use smithay::reexports::wayland_server::protocol::wl_surface::WlSurface;
use smithay::utils::{IsAlive, Logical, Rectangle, Serial};
use smithay::wayland::compositor::{send_surface_state, with_states};
use smithay::wayland::input_method::InputMethodSeat;
use smithay::wayland::seat::WaylandFocus;
use smithay::wayland::shell::kde::decoration::{KdeDecorationHandler, KdeDecorationState};
use smithay::wayland::shell::wlr_layer::Layer;
use smithay::wayland::shell::xdg::decoration::XdgDecorationHandler;
use smithay::wayland::shell::xdg::{
    PopupSurface, PositionerState, ToplevelSurface, XdgPopupSurfaceData, XdgShellHandler,
    XdgShellState, XdgToplevelSurfaceData,
};
use smithay::wayland::xdg_foreign::{XdgForeignHandler, XdgForeignState};
use smithay::xwayland::X11Surface;
use smithay::{
    delegate_kde_decoration, delegate_xdg_decoration, delegate_xdg_foreign, delegate_xdg_shell,
};

use crate::layout::workspace::ColumnWidth;
use crate::niri::{PopupGrabState, State};
use crate::window::{InitialConfigureState, ResolvedWindowRules, Unmapped};

<<<<<<< HEAD
fn toplevel_window_matches(role: &XdgToplevelSurfaceRoleAttributes, m: &Match) -> bool {
    m.app_id.as_ref().map_or(true, |re| {
        role.app_id
            .as_ref()
            .map_or(false, |app_id| re.is_match(app_id))
    }) && m.title.as_ref().map_or(true, |re| {
        role.title
            .as_ref()
            .map_or(false, |title| re.is_match(title))
    })
}

fn x11_window_matches(surface: &X11Surface, m: &Match) -> bool {
    m.app_id
        .as_ref()
        .map_or(true, |re| re.is_match(&surface.class()))
        && m.title
            .as_ref()
            .map_or(true, |re| re.is_match(&surface.title()))
}

pub fn resolve_window_rules(rules: &[WindowRule], window: &Window) -> ResolvedWindowRules {
    let _span = tracy_client::span!("resolve_window_rules");

    match window.underlying_surface() {
        WindowSurface::Wayland(toplevel) => with_states(toplevel.wl_surface(), |states| {
            let role = states
                .data_map
                .get::<XdgToplevelSurfaceData>()
                .unwrap()
                .lock()
                .unwrap();

            resolve_window_rules_for_predicate(rules, |m| toplevel_window_matches(&role, m))
        }),
        WindowSurface::X11(surface) => {
            resolve_window_rules_for_predicate(rules, |m| x11_window_matches(surface, m))
        }
    }
}

fn resolve_window_rules_for_predicate(
    rules: &[WindowRule],
    f: impl Fn(&Match) -> bool,
) -> ResolvedWindowRules {
    let _span = tracy_client::span!("resolve_window_rules_for_predicate");

    let mut default_width = None;
    let mut open_on_output = None;
    let mut open_maximized = None;
    let mut open_fullscreen = None;
    for rule in rules {
        if rule.excludes.iter().any(&f) {
            continue;
        }
        if !(rule.matches.is_empty() || rule.matches.iter().any(&f)) {
            continue;
        }
        default_width = rule
            .default_column_width
            .as_ref()
            .map(|d| d.0.map(ColumnWidth::from))
            .or(default_width);

        open_on_output = rule.open_on_output.as_deref().or(open_on_output);
        open_maximized = rule.open_maximized.or(open_maximized);
        open_fullscreen = rule.open_fullscreen.or(open_fullscreen);
    }

    ResolvedWindowRules {
        default_width,
        open_on_output: open_on_output.map(ToOwned::to_owned),
        open_maximized,
        open_fullscreen,
    }
}

=======
>>>>>>> 54e6a012
impl XdgShellHandler for State {
    fn xdg_shell_state(&mut self) -> &mut XdgShellState {
        &mut self.niri.xdg_shell_state
    }

    fn new_toplevel(&mut self, surface: ToplevelSurface) {
        let wl_surface = surface.wl_surface().clone();
        let unmapped = Unmapped::new(Window::new_wayland_window(surface));
        let existing = self.niri.unmapped_windows.insert(wl_surface, unmapped);
        assert!(existing.is_none());
    }

    fn new_popup(&mut self, surface: PopupSurface, _positioner: PositionerState) {
        self.unconstrain_popup(&surface);

        if let Err(err) = self.niri.popups.track_popup(PopupKind::Xdg(surface)) {
            warn!("error tracking popup: {err:?}");
        }
    }

    fn move_request(&mut self, _surface: ToplevelSurface, _seat: WlSeat, _serial: Serial) {
        // FIXME
    }

    fn resize_request(
        &mut self,
        _surface: ToplevelSurface,
        _seat: WlSeat,
        _serial: Serial,
        _edges: ResizeEdge,
    ) {
        // FIXME
    }

    fn reposition_request(
        &mut self,
        surface: PopupSurface,
        positioner: PositionerState,
        token: u32,
    ) {
        surface.with_pending_state(|state| {
            let geometry = positioner.get_geometry();
            state.geometry = geometry;
            state.positioner = positioner;
        });
        self.unconstrain_popup(&surface);
        surface.send_repositioned(token);
    }

    fn grab(&mut self, surface: PopupSurface, _seat: WlSeat, serial: Serial) {
        // HACK: ignore grabs (pretend they work without actually grabbing) if the input method has
        // a grab. It will likely need refactors in Smithay to support properly since grabs just
        // replace each other.
        // FIXME: do this properly.
        if self.niri.seat.input_method().keyboard_grabbed() {
            trace!("ignoring popup grab because IME has keyboard grabbed");
            return;
        }

        let popup = PopupKind::Xdg(surface);
        let Ok(root) = find_popup_root_surface(&popup) else {
            return;
        };

        // We need to hand out the grab in a way consistent with what update_keyboard_focus()
        // thinks the current focus is, otherwise it will desync and cause weird issues with
        // keyboard focus being at the wrong place.
        if self.niri.is_locked() {
            if Some(&root) != self.niri.lock_surface_focus().as_ref() {
                let _ = PopupManager::dismiss_popup(&root, &popup);
                return;
            }
        } else if self.niri.screenshot_ui.is_open() {
            let _ = PopupManager::dismiss_popup(&root, &popup);
            return;
        } else if let Some(output) = self.niri.layout.active_output() {
            let layers = layer_map_for_output(output);

            if let Some(layer_surface) =
                layers.layer_for_surface(&root, WindowSurfaceType::TOPLEVEL)
            {
                if !matches!(layer_surface.layer(), Layer::Overlay | Layer::Top) {
                    let _ = PopupManager::dismiss_popup(&root, &popup);
                    return;
                }
            } else {
                if layers
                    .layers_on(Layer::Overlay)
                    .any(|l| l.can_receive_keyboard_focus())
                {
                    let _ = PopupManager::dismiss_popup(&root, &popup);
                    return;
                }

                let mon = self.niri.layout.monitor_for_output(output).unwrap();
                if !mon.render_above_top_layer()
                    && layers
                        .layers_on(Layer::Top)
                        .any(|l| l.can_receive_keyboard_focus())
                {
                    let _ = PopupManager::dismiss_popup(&root, &popup);
                    return;
                }

                let layout_focus = self.niri.layout.focus();
<<<<<<< HEAD
                if Some(&root) != layout_focus.map(|win| win.wl_surface().unwrap()).as_ref() {
=======
                if Some(&root) != layout_focus.map(|win| win.toplevel().wl_surface()) {
>>>>>>> 54e6a012
                    let _ = PopupManager::dismiss_popup(&root, &popup);
                    return;
                }
            }
        } else {
            let _ = PopupManager::dismiss_popup(&root, &popup);
            return;
        }

        let seat = &self.niri.seat;
        let Ok(mut grab) = self
            .niri
            .popups
            .grab_popup(root.clone(), popup, seat, serial)
        else {
            return;
        };

        let keyboard = seat.get_keyboard().unwrap();
        let pointer = seat.get_pointer().unwrap();

        let keyboard_grab_mismatches = keyboard.is_grabbed()
            && !(keyboard.has_grab(serial)
                || grab
                    .previous_serial()
                    .map_or(true, |s| keyboard.has_grab(s)));
        let pointer_grab_mismatches = pointer.is_grabbed()
            && !(pointer.has_grab(serial)
                || grab.previous_serial().map_or(true, |s| pointer.has_grab(s)));
        if keyboard_grab_mismatches || pointer_grab_mismatches {
            grab.ungrab(PopupUngrabStrategy::All);
            return;
        }

        trace!("new grab for root {:?}", root);
        keyboard.set_focus(self, grab.current_grab(), serial);
        keyboard.set_grab(PopupKeyboardGrab::new(&grab), serial);
        pointer.set_grab(self, PopupPointerGrab::new(&grab), serial, Focus::Keep);
        self.niri.popup_grab = Some(PopupGrabState { root, grab });
    }

    fn maximize_request(&mut self, surface: ToplevelSurface) {
        // FIXME

        // A configure is required in response to this event. However, if an initial configure
        // wasn't sent, then we will send this as part of the initial configure later.
        if initial_configure_sent(&surface) {
            surface.send_configure();
        }
    }

    fn unmaximize_request(&mut self, _surface: ToplevelSurface) {
        // FIXME
    }

    fn fullscreen_request(
        &mut self,
        toplevel: ToplevelSurface,
        wl_output: Option<wl_output::WlOutput>,
    ) {
        let requested_output = wl_output.as_ref().and_then(Output::from_resource);

        if let Some((mapped, current_output)) = self
            .niri
            .layout
            .find_window_and_output(toplevel.wl_surface())
        {
            let window = mapped.window.clone();

            if let Some(requested_output) = requested_output {
                if &requested_output != current_output {
                    self.niri
                        .layout
                        .move_window_to_output(&window, &requested_output);
                }
            }

            self.niri.layout.set_fullscreen(&window, true);

            // A configure is required in response to this event regardless if there are pending
            // changes.
            toplevel.send_configure();
        } else if let Some(unmapped) = self.niri.unmapped_windows.get_mut(toplevel.wl_surface()) {
            match &mut unmapped.state {
                InitialConfigureState::NotConfigured { wants_fullscreen } => {
                    *wants_fullscreen = Some(requested_output);

                    // The required configure will be the initial configure.
                }
                InitialConfigureState::Configured { output, .. } => {
                    // Figure out the monitor following a similar logic to initial configure.
                    // FIXME: deduplicate.
                    let mon = requested_output
                        .as_ref()
                        // If none requested, try currently configured output.
                        .or(output.as_ref())
                        .and_then(|o| self.niri.layout.monitor_for_output(o))
                        .map(|mon| (mon, false))
                        // If not, check if we have a parent with a monitor.
                        .or_else(|| {
                            toplevel
                                .parent()
                                .and_then(|parent| self.niri.layout.find_window_and_output(&parent))
                                .map(|(_win, output)| output)
                                .and_then(|o| self.niri.layout.monitor_for_output(o))
                                .map(|mon| (mon, true))
                        })
                        // If not, fall back to the active monitor.
                        .or_else(|| {
                            self.niri
                                .layout
                                .active_monitor_ref()
                                .map(|mon| (mon, false))
                        });

                    *output = mon
                        .filter(|(_, parent)| !parent)
                        .map(|(mon, _)| mon.output.clone());
                    let mon = mon.map(|(mon, _)| mon);

                    let ws = mon
                        .map(|mon| mon.active_workspace_ref())
                        .or_else(|| self.niri.layout.active_workspace());

                    if let Some(ws) = ws {
                        toplevel.with_pending_state(|state| {
                            state.states.set(xdg_toplevel::State::Fullscreen);
                        });
                        ws.configure_new_window(&unmapped.window, None);
                    }

                    // We already sent the initial configure, so we need to reconfigure.
                    toplevel.send_configure();
                }
            }
        } else {
            error!("couldn't find the toplevel in fullscreen_request()");
            toplevel.send_configure();
        }
    }

    fn unfullscreen_request(&mut self, toplevel: ToplevelSurface) {
        if let Some((mapped, _)) = self
            .niri
            .layout
            .find_window_and_output(toplevel.wl_surface())
        {
            let window = mapped.window.clone();
            self.niri.layout.set_fullscreen(&window, false);

            // A configure is required in response to this event regardless if there are pending
            // changes.
            toplevel.send_configure();
        } else if let Some(unmapped) = self.niri.unmapped_windows.get_mut(toplevel.wl_surface()) {
            match &mut unmapped.state {
                InitialConfigureState::NotConfigured { wants_fullscreen } => {
                    *wants_fullscreen = None;

                    // The required configure will be the initial configure.
                }
                InitialConfigureState::Configured {
                    width,
                    is_full_width,
                    output,
                    ..
                } => {
                    // Figure out the monitor following a similar logic to initial configure.
                    // FIXME: deduplicate.
                    let mon = output
                        .as_ref()
                        .and_then(|o| self.niri.layout.monitor_for_output(o))
                        .map(|mon| (mon, false))
                        // If not, check if we have a parent with a monitor.
                        .or_else(|| {
                            toplevel
                                .parent()
                                .and_then(|parent| self.niri.layout.find_window_and_output(&parent))
                                .map(|(_win, output)| output)
                                .and_then(|o| self.niri.layout.monitor_for_output(o))
                                .map(|mon| (mon, true))
                        })
                        // If not, fall back to the active monitor.
                        .or_else(|| {
                            self.niri
                                .layout
                                .active_monitor_ref()
                                .map(|mon| (mon, false))
                        });

                    *output = mon
                        .filter(|(_, parent)| !parent)
                        .map(|(mon, _)| mon.output.clone());
                    let mon = mon.map(|(mon, _)| mon);

                    let ws = mon
                        .map(|mon| mon.active_workspace_ref())
                        .or_else(|| self.niri.layout.active_workspace());

                    if let Some(ws) = ws {
                        toplevel.with_pending_state(|state| {
                            state.states.unset(xdg_toplevel::State::Fullscreen);
                        });

                        let configure_width = if *is_full_width {
                            Some(ColumnWidth::Proportion(1.))
                        } else {
                            *width
                        };
                        ws.configure_new_window(&unmapped.window, configure_width);
                    }

                    // We already sent the initial configure, so we need to reconfigure.
                    toplevel.send_configure();
                }
            }
        } else {
            error!("couldn't find the toplevel in unfullscreen_request()");
            toplevel.send_configure();
        }
    }

    fn toplevel_destroyed(&mut self, surface: ToplevelSurface) {
        if self
            .niri
            .unmapped_windows
            .remove(surface.wl_surface())
            .is_some()
        {
            // An unmapped toplevel got destroyed.
            return;
        }

        let win_out = self
            .niri
            .layout
            .find_window_and_output(surface.wl_surface());

        let Some((mapped, output)) = win_out else {
            // I have no idea how this can happen, but I saw it happen once, in a weird interaction
            // involving laptop going to sleep and resuming.
            error!("toplevel missing from both unmapped_windows and layout");
            return;
        };
        let window = mapped.window.clone();
        let output = output.clone();

        let active_window = self.niri.layout.active_window().map(|(m, _)| &m.window);
        let was_active = active_window == Some(&window);

        self.niri.layout.remove_window(&window);

        if was_active {
            self.maybe_warp_cursor_to_focus();
        }

        self.niri.queue_redraw(output);
    }

    fn popup_destroyed(&mut self, surface: PopupSurface) {
        if let Some(output) = self.output_for_popup(&PopupKind::Xdg(surface)) {
            self.niri.queue_redraw(output.clone());
        }
    }

    fn app_id_changed(&mut self, toplevel: ToplevelSurface) {
        self.update_window_rules(&Window::new_wayland_window(toplevel));
    }

    fn title_changed(&mut self, toplevel: ToplevelSurface) {
        self.update_window_rules(&Window::new_wayland_window(toplevel));
    }
}

delegate_xdg_shell!(State);

impl XdgDecorationHandler for State {
    fn new_decoration(&mut self, toplevel: ToplevelSurface) {
        // If we want CSD, we hide this global altogether.
        toplevel.with_pending_state(|state| {
            state.decoration_mode = Some(zxdg_toplevel_decoration_v1::Mode::ServerSide);
        });
    }

    fn request_mode(&mut self, toplevel: ToplevelSurface, mode: zxdg_toplevel_decoration_v1::Mode) {
        // Set whatever the client wants, rather than our preferred mode. This especially matters
        // for SDL2 which has a bug where forcing a different (client-side) decoration mode during
        // their window creation sequence would leave the window permanently hidden.
        //
        // https://github.com/libsdl-org/SDL/issues/8173
        //
        // The bug has been fixed, but there's a ton of apps which will use the buggy version for a
        // long while...
        toplevel.with_pending_state(|state| {
            state.decoration_mode = Some(mode);
        });

        // A configure is required in response to this event. However, if an initial configure
        // wasn't sent, then we will send this as part of the initial configure later.
        if initial_configure_sent(&toplevel) {
            toplevel.send_configure();
        }
    }

    fn unset_mode(&mut self, toplevel: ToplevelSurface) {
        // If we want CSD, we hide this global altogether.
        toplevel.with_pending_state(|state| {
            state.decoration_mode = Some(zxdg_toplevel_decoration_v1::Mode::ServerSide);
        });

        // A configure is required in response to this event. However, if an initial configure
        // wasn't sent, then we will send this as part of the initial configure later.
        if initial_configure_sent(&toplevel) {
            toplevel.send_configure();
        }
    }
}
delegate_xdg_decoration!(State);

impl KdeDecorationHandler for State {
    fn kde_decoration_state(&self) -> &KdeDecorationState {
        &self.niri.kde_decoration_state
    }
}
delegate_kde_decoration!(State);

impl XdgForeignHandler for State {
    fn xdg_foreign_state(&mut self) -> &mut XdgForeignState {
        &mut self.niri.xdg_foreign_state
    }
}
delegate_xdg_foreign!(State);

fn initial_configure_sent(toplevel: &ToplevelSurface) -> bool {
    with_states(toplevel.wl_surface(), |states| {
        states
            .data_map
            .get::<XdgToplevelSurfaceData>()
            .unwrap()
            .lock()
            .unwrap()
            .initial_configure_sent
    })
}

impl State {
    pub fn send_initial_configure(&mut self, window: &Window) {
        let _span = tracy_client::span!("State::send_initial_configure");
        let toplevel = window.toplevel().unwrap();

        let Some(unmapped) = self
            .niri
            .unmapped_windows
            .get_mut(&window.wl_surface().unwrap())
        else {
            error!("window must be present in unmapped_windows in send_initial_configure()");
            return;
        };

        let Unmapped { window, state } = unmapped;

        let InitialConfigureState::NotConfigured { wants_fullscreen } = state else {
            error!("window must not be already configured in send_initial_configure()");
            return;
        };

        let config = self.niri.config.borrow();
<<<<<<< HEAD
        let rules = resolve_window_rules(&config.window_rules, window);
=======
        let rules = ResolvedWindowRules::compute(&config.window_rules, toplevel);
>>>>>>> 54e6a012

        // Pick the target monitor. First, check if we had an output set in the window rules.
        let mon = rules
            .open_on_output
            .as_deref()
            .and_then(|name| self.niri.output_by_name.get(name))
            .and_then(|o| self.niri.layout.monitor_for_output(o));

        // If not, check if the window requested one for fullscreen.
        let mon = mon.or_else(|| {
            wants_fullscreen
                .as_ref()
                .and_then(|x| x.as_ref())
                // The monitor might not exist if the output was disconnected.
                .and_then(|o| self.niri.layout.monitor_for_output(o))
        });

        // If not, check if this is a dialog with a parent, to place it next to the parent.
        let mon = mon.map(|mon| (mon, false)).or_else(|| {
            toplevel
                .parent()
                .and_then(|parent| self.niri.layout.find_window_and_output(&parent))
                .map(|(_win, output)| output)
                .and_then(|o| self.niri.layout.monitor_for_output(o))
                .map(|mon| (mon, true))
        });

        // If not, use the active monitor.
        let mon = mon.or_else(|| {
            self.niri
                .layout
                .active_monitor_ref()
                .map(|mon| (mon, false))
        });

        // If we're following the parent, don't set the target output, so that when the window is
        // mapped, it fetches the possibly changed parent's output again, and shows up there.
        let output = mon
            .filter(|(_, parent)| !parent)
            .map(|(mon, _)| mon.output.clone());
        let mon = mon.map(|(mon, _)| mon);

        let mut width = None;
        let is_full_width = rules.open_maximized.unwrap_or(false);

        // Tell the surface the preferred size and bounds for its likely output.
        let ws = mon
            .map(|mon| mon.active_workspace_ref())
            .or_else(|| self.niri.layout.active_workspace());

        if let Some(ws) = ws {
            // Set a fullscreen state based on window request and window rule.
            if (wants_fullscreen.is_some() && rules.open_fullscreen.is_none())
                || rules.open_fullscreen == Some(true)
            {
                toplevel.with_pending_state(|state| {
                    state.states.set(xdg_toplevel::State::Fullscreen);
                });
            }

            width = ws.resolve_default_width(rules.default_width);

            let configure_width = if is_full_width {
                Some(ColumnWidth::Proportion(1.))
            } else {
                width
            };
            ws.configure_new_window(window, configure_width);
        }

        // If the user prefers no CSD, it's a reasonable assumption that they would prefer to get
        // rid of the various client-side rounded corners also by using the tiled state.
        if config.prefer_no_csd {
            toplevel.with_pending_state(|state| {
                state.states.set(xdg_toplevel::State::TiledLeft);
                state.states.set(xdg_toplevel::State::TiledRight);
                state.states.set(xdg_toplevel::State::TiledTop);
                state.states.set(xdg_toplevel::State::TiledBottom);
            });
        }

        // Set the configured settings.
        *state = InitialConfigureState::Configured {
            rules,
            width,
            is_full_width,
            output,
        };

        toplevel.send_configure();
    }

    pub fn queue_initial_configure(&self, window: Window) {
        // Send the initial configure in an idle, in case the client sent some more info after the
        // initial commit.
        self.niri.event_loop.insert_idle(move |state| {
            if !window.alive() {
                return;
            }

            if let Some(unmapped) = state
                .niri
                .unmapped_windows
                .get(&window.wl_surface().unwrap())
            {
                if unmapped.needs_initial_configure() {
                    state.send_initial_configure(&window);
                }
            }
        });
    }

    /// Should be called on `WlSurface::commit`
    pub fn popups_handle_commit(&mut self, surface: &WlSurface) {
        self.niri.popups.commit(surface);

        if let Some(popup) = self.niri.popups.find_popup(surface) {
            match popup {
                PopupKind::Xdg(ref popup) => {
                    let initial_configure_sent = with_states(surface, |states| {
                        states
                            .data_map
                            .get::<XdgPopupSurfaceData>()
                            .unwrap()
                            .lock()
                            .unwrap()
                            .initial_configure_sent
                    });
                    if !initial_configure_sent {
                        if let Some(output) = self.output_for_popup(&PopupKind::Xdg(popup.clone()))
                        {
                            let scale = output.current_scale().integer_scale();
                            let transform = output.current_transform();
                            with_states(surface, |data| {
                                send_surface_state(surface, data, scale, transform);
                            });
                        }
                        popup.send_configure().expect("initial configure failed");
                    }
                }
                // Input method popups don't require a configure.
                PopupKind::InputMethod(_) => (),
            }
        }
    }

    pub fn output_for_popup(&self, popup: &PopupKind) -> Option<&Output> {
        let root = find_popup_root_surface(popup).ok()?;
        self.niri.output_for_root(&root)
    }

    pub fn unconstrain_popup(&self, popup: &PopupSurface) {
        let _span = tracy_client::span!("Niri::unconstrain_popup");

        // Popups with a NULL parent will get repositioned in their respective protocol handlers
        // (i.e. layer-shell).
        let Ok(root) = find_popup_root_surface(&PopupKind::Xdg(popup.clone())) else {
            return;
        };

        // Figure out if the root is a window or a layer surface.
        if let Some((mapped, output)) = self.niri.layout.find_window_and_output(&root) {
            self.unconstrain_window_popup(popup, &mapped.window, output);
        } else if let Some((layer_surface, output)) = self.niri.layout.outputs().find_map(|o| {
            let map = layer_map_for_output(o);
            let layer_surface = map.layer_for_surface(&root, WindowSurfaceType::TOPLEVEL)?;
            Some((layer_surface.clone(), o))
        }) {
            self.unconstrain_layer_shell_popup(popup, &layer_surface, output);
        }
    }

    fn unconstrain_window_popup(&self, popup: &PopupSurface, window: &Window, output: &Output) {
        let window_geo = window.geometry();
        let output_geo = self.niri.global_space.output_geometry(output).unwrap();

        // The target geometry for the positioner should be relative to its parent's geometry, so
        // we will compute that here.
        //
        // We try to keep regular window popups within the window itself horizontally (since the
        // window can be scrolled to both edges of the screen), but within the whole monitor's
        // height.
        let mut target =
            Rectangle::from_loc_and_size((0, 0), (window_geo.size.w, output_geo.size.h));
        target.loc.y -= self.niri.layout.window_y(window).unwrap();
        target.loc -= get_popup_toplevel_coords(&PopupKind::Xdg(popup.clone()));

        popup.with_pending_state(|state| {
            state.geometry = unconstrain_with_padding(state.positioner, target);
        });
    }

    pub fn unconstrain_layer_shell_popup(
        &self,
        popup: &PopupSurface,
        layer_surface: &LayerSurface,
        output: &Output,
    ) {
        let output_geo = self.niri.global_space.output_geometry(output).unwrap();
        let map = layer_map_for_output(output);
        let Some(layer_geo) = map.layer_geometry(layer_surface) else {
            return;
        };

        // The target geometry for the positioner should be relative to its parent's geometry, so
        // we will compute that here.
        let mut target = Rectangle::from_loc_and_size((0, 0), output_geo.size);
        target.loc -= layer_geo.loc;
        target.loc -= get_popup_toplevel_coords(&PopupKind::Xdg(popup.clone()));

        popup.with_pending_state(|state| {
            state.geometry = unconstrain_with_padding(state.positioner, target);
        });
    }

    pub fn update_reactive_popups(&self, window: &Window, output: &Output) {
        let _span = tracy_client::span!("Niri::update_reactive_popups");

        for (popup, _) in PopupManager::popups_for_surface(&window.wl_surface().unwrap()) {
            match popup {
                PopupKind::Xdg(ref popup) => {
                    if popup.with_pending_state(|state| state.positioner.reactive) {
                        self.unconstrain_window_popup(popup, window, output);
                        if let Err(err) = popup.send_pending_configure() {
                            warn!("error re-configuring reactive popup: {err:?}");
                        }
                    }
                }
                PopupKind::InputMethod(_) => (),
            }
        }
    }

<<<<<<< HEAD
    pub fn update_window_rules(&mut self, window: &Window) {
        let resolve = || resolve_window_rules(&self.niri.config.borrow().window_rules, window);
=======
    pub fn update_window_rules(&mut self, toplevel: &ToplevelSurface) {
        let resolve =
            || ResolvedWindowRules::compute(&self.niri.config.borrow().window_rules, toplevel);
>>>>>>> 54e6a012

        if let Some(unmapped) = self
            .niri
            .unmapped_windows
            .get_mut(&window.wl_surface().unwrap())
        {
            if let InitialConfigureState::Configured { rules, .. } = &mut unmapped.state {
                *rules = resolve();
            }
        } else if let Some((mapped, output)) = self
            .niri
            .layout
            .find_window_and_output_mut(toplevel.wl_surface())
        {
            let new_rules = resolve();
            if mapped.rules != new_rules {
                mapped.rules = new_rules;

                let output = output.cloned();
                let window = mapped.window.clone();
                self.niri.layout.update_window(&window);

                if let Some(output) = output {
                    self.niri.queue_redraw(output);
                }
            }
        }
    }
}

fn unconstrain_with_padding(
    positioner: PositionerState,
    target: Rectangle<i32, Logical>,
) -> Rectangle<i32, Logical> {
    // Try unconstraining with a small padding first which looks nicer, then if it doesn't fit try
    // unconstraining without padding.
    const PADDING: i32 = 8;

    let mut padded = target;
    if PADDING * 2 < padded.size.w {
        padded.loc.x += PADDING;
        padded.size.w -= PADDING * 2;
    }
    if PADDING * 2 < padded.size.h {
        padded.loc.y += PADDING;
        padded.size.h -= PADDING * 2;
    }

    // No padding, so just unconstrain with the original target.
    if padded == target {
        return positioner.get_unconstrained_geometry(target);
    }

    // Do not try to resize to fit the padded target rectangle.
    let mut no_resize = positioner;
    no_resize
        .constraint_adjustment
        .remove(ConstraintAdjustment::ResizeX);
    no_resize
        .constraint_adjustment
        .remove(ConstraintAdjustment::ResizeY);

    let geo = no_resize.get_unconstrained_geometry(padded);
    if padded.contains_rect(geo) {
        return geo;
    }

    // Could not unconstrain into the padded target, so resort to the regular one.
    positioner.get_unconstrained_geometry(target)
}<|MERGE_RESOLUTION|>--- conflicted
+++ resolved
@@ -32,7 +32,6 @@
 use crate::niri::{PopupGrabState, State};
 use crate::window::{InitialConfigureState, ResolvedWindowRules, Unmapped};
 
-<<<<<<< HEAD
 fn toplevel_window_matches(role: &XdgToplevelSurfaceRoleAttributes, m: &Match) -> bool {
     m.app_id.as_ref().map_or(true, |re| {
         role.app_id
@@ -110,8 +109,6 @@
     }
 }
 
-=======
->>>>>>> 54e6a012
 impl XdgShellHandler for State {
     fn xdg_shell_state(&mut self) -> &mut XdgShellState {
         &mut self.niri.xdg_shell_state
@@ -217,11 +214,7 @@
                 }
 
                 let layout_focus = self.niri.layout.focus();
-<<<<<<< HEAD
                 if Some(&root) != layout_focus.map(|win| win.wl_surface().unwrap()).as_ref() {
-=======
-                if Some(&root) != layout_focus.map(|win| win.toplevel().wl_surface()) {
->>>>>>> 54e6a012
                     let _ = PopupManager::dismiss_popup(&root, &popup);
                     return;
                 }
@@ -588,11 +581,7 @@
         };
 
         let config = self.niri.config.borrow();
-<<<<<<< HEAD
-        let rules = resolve_window_rules(&config.window_rules, window);
-=======
         let rules = ResolvedWindowRules::compute(&config.window_rules, toplevel);
->>>>>>> 54e6a012
 
         // Pick the target monitor. First, check if we had an output set in the window rules.
         let mon = rules
@@ -826,14 +815,9 @@
         }
     }
 
-<<<<<<< HEAD
-    pub fn update_window_rules(&mut self, window: &Window) {
-        let resolve = || resolve_window_rules(&self.niri.config.borrow().window_rules, window);
-=======
     pub fn update_window_rules(&mut self, toplevel: &ToplevelSurface) {
         let resolve =
             || ResolvedWindowRules::compute(&self.niri.config.borrow().window_rules, toplevel);
->>>>>>> 54e6a012
 
         if let Some(unmapped) = self
             .niri
