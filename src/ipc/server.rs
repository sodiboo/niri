--- conflicted
+++ resolved
@@ -8,16 +8,11 @@
 use calloop::io::Async;
 use directories::BaseDirs;
 use futures_util::io::{AsyncReadExt, BufReader};
-<<<<<<< HEAD
 use futures_util::{AsyncBufReadExt, AsyncWriteExt, StreamExt};
 use niri_ipc::{
     ActionRequest, Error, ErrorRequest, FocusedWindowRequest, MaybeJson, MaybeUnknown,
     OutputRequest, Reply, Request, RequestMessage, VersionRequest,
 };
-=======
-use futures_util::{AsyncBufReadExt, AsyncWriteExt};
-use niri_ipc::{Reply, Request, Response};
->>>>>>> 49f54026
 use smithay::desktop::Window;
 use smithay::reexports::calloop::generic::Generic;
 use smithay::reexports::calloop::{Interest, LoopHandle, Mode, PostAction};
@@ -121,7 +116,6 @@
     // because the stream is asynchronous and the deserializer doesn't support that
     // https://github.com/serde-rs/json/issues/575
 
-<<<<<<< HEAD
     let mut lines = BufReader::new(read).lines();
 
     let line = match lines.next().await.unwrap_or(Err(io::Error::new(io::ErrorKind::UnexpectedEof, "Unreachable; BufReader returned None but when the stream ends, the connection should be reset"))) {
@@ -134,19 +128,6 @@
 
     if let Err(err) = &reply {
         warn!("error processing IPC request: {err:?}");
-=======
-    let request = serde_json::from_str(&buf)
-        .context("error parsing request")
-        .map_err(|err| err.to_string());
-    let requested_error = matches!(request, Ok(Request::ReturnError));
-
-    let reply = request.and_then(|request| process(&ctx, request));
-
-    if let Err(err) = &reply {
-        if !requested_error {
-            warn!("error processing IPC request: {err:?}");
-        }
->>>>>>> 49f54026
     }
 
     let mut buf = serde_json::to_vec(&reply).context("error formatting reply")?;
@@ -161,7 +142,6 @@
     Ok(())
 }
 
-<<<<<<< HEAD
 trait HandleRequest: Request {
     fn handle(self, ctx: &ClientCtx) -> Reply<Self::Response>;
 }
@@ -184,15 +164,6 @@
         MaybeUnknown::Unknown(payload) => {
             warn!("client sent an invalid payload: {payload}");
             Err(Error::ClientBadProtocol)
-=======
-fn process(ctx: &ClientCtx, request: Request) -> Reply {
-    let response = match request {
-        Request::ReturnError => return Err(String::from("example compositor error")),
-        Request::Version => Response::Version(version()),
-        Request::Outputs => {
-            let ipc_outputs = ctx.ipc_outputs.lock().unwrap().clone();
-            Response::Outputs(ipc_outputs)
->>>>>>> 49f54026
         }
     }
 }
@@ -243,28 +214,15 @@
                         app_id: role.app_id.clone(),
                     }
                 })
-<<<<<<< HEAD
             }))
     }
 }
-=======
-            });
-            Response::FocusedWindow(window)
-        }
-        Request::Action(action) => {
-            let action = niri_config::Action::from(action);
-            ctx.event_loop.insert_idle(move |state| {
-                state.do_action(action, false);
-            });
-            Response::Handled
-        }
-    };
->>>>>>> 49f54026
 
 impl HandleRequest for ActionRequest {
     fn handle(self, ctx: &ClientCtx) -> Reply<Self::Response> {
+        let action = niri_config::Action::from(self.0);
         ctx.event_loop.insert_idle(move |state| {
-            state.do_action(self.0.into());
+            state.do_action(action, false);
         });
         Ok(())
     }
