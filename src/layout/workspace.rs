--- conflicted
+++ resolved
@@ -5,12 +5,7 @@
 
 use niri_config::{CenterFocusedColumn, PresetWidth, Struts};
 use niri_ipc::SizeChange;
-<<<<<<< HEAD
-use smithay::desktop::space::SpaceElement;
-use smithay::desktop::{layer_map_for_output, Window, WindowSurface};
-=======
 use smithay::desktop::{layer_map_for_output, Window};
->>>>>>> 54e6a012
 use smithay::output::Output;
 use smithay::reexports::wayland_protocols::xdg::shell::server::xdg_toplevel;
 use smithay::reexports::wayland_server::protocol::wl_surface::WlSurface;
@@ -427,11 +422,7 @@
 
     pub fn configure_new_window(&self, window: &Window, width: Option<ColumnWidth>) {
         if let Some(output) = self.output.as_ref() {
-            let scale = output.current_scale().integer_scale();
-            let transform = output.current_transform();
-            window.with_surfaces(|surface, data| {
-                send_surface_state(surface, data, scale, transform);
-            });
+            set_preferred_scale_transform(window, output);
         }
 
         match window.underlying_surface() {
@@ -1591,7 +1582,6 @@
                     && col.active_tile_idx == tile_idx;
                 win.set_activated(active);
 
-<<<<<<< HEAD
                 // TODO: x11 bounds
                 if let Some(toplevel) = win.toplevel() {
                     toplevel.with_pending_state(|state| {
@@ -1600,10 +1590,6 @@
                     toplevel.send_pending_configure();
                 }
 
-=======
-                win.set_bounds(bounds);
-                win.send_pending_configure();
->>>>>>> 54e6a012
                 win.refresh();
             }
         }
