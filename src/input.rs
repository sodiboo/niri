--- conflicted
+++ resolved
@@ -291,11 +291,7 @@
                 .unwrap();
         }
 
-<<<<<<< HEAD
-        let Some(Some(action)) = keyboard.input(
-=======
-        let Some(Some(bind)) = self.niri.seat.get_keyboard().unwrap().input(
->>>>>>> 54e6a012
+        let Some(Some(bind)) = keyboard.input(
             self,
             event.key_code(),
             event.state(),
@@ -471,13 +467,8 @@
                 }
             }
             Action::CloseWindow => {
-<<<<<<< HEAD
-                if let Some(window) = self.niri.layout.focus() {
-                    window.close()
-=======
                 if let Some(mapped) = self.niri.layout.focus() {
-                    mapped.toplevel().send_close();
->>>>>>> 54e6a012
+                    mapped.close()
                 }
             }
             Action::FullscreenWindow => {
