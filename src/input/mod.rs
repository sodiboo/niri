--- conflicted
+++ resolved
@@ -12,14 +12,9 @@
     AbsolutePositionEvent, Axis, AxisSource, ButtonState, Device, DeviceCapability, Event,
     GestureBeginEvent, GestureEndEvent, GesturePinchUpdateEvent as _, GestureSwipeUpdateEvent as _,
     InputBackend, InputEvent, KeyState, KeyboardKeyEvent, Keycode, MouseButton, PointerAxisEvent,
-<<<<<<< HEAD
-    PointerButtonEvent, PointerMotionEvent, ProximityState, TabletToolButtonEvent, TabletToolEvent,
-    TabletToolProximityEvent, TabletToolTipEvent, TabletToolTipState, TouchEvent, UnusedEvent,
-=======
     PointerButtonEvent, PointerMotionEvent, ProximityState, Switch, SwitchState, SwitchToggleEvent,
     TabletToolButtonEvent, TabletToolEvent, TabletToolProximityEvent, TabletToolTipEvent,
-    TabletToolTipState, TouchEvent,
->>>>>>> 289ae360
+    TabletToolTipState, TouchEvent, UnusedEvent,
 };
 use smithay::backend::libinput::LibinputInputBackend;
 use smithay::input::keyboard::{keysyms, FilterResult, Keysym, ModifiersState};
@@ -218,13 +213,8 @@
             TouchUp { event } => self.on_touch_up::<I>(event),
             TouchCancel { event } => self.on_touch_cancel::<I>(event),
             TouchFrame { event } => self.on_touch_frame::<I>(event),
-<<<<<<< HEAD
-            SwitchToggle { .. } => (),
+            SwitchToggle { event } => self.on_switch_toggle::<I>(event),
             Special(special) => self.on_special_event(special),
-=======
-            SwitchToggle { event } => self.on_switch_toggle::<I>(event),
-            Special(_) => (),
->>>>>>> 289ae360
         }
 
         // Do this last so that screenshot still gets it.
