--- conflicted
+++ resolved
@@ -32,11 +32,7 @@
 use self::resize_grab::ResizeGrab;
 use self::spatial_movement_grab::SpatialMovementGrab;
 use crate::backend::wayland::{WaylandInputBackend, WaylandInputSpecialEvent};
-<<<<<<< HEAD
 use crate::niri::{KeyboardFocus, State};
-=======
-use crate::niri::State;
->>>>>>> e7dbeaff
 use crate::ui::screenshot_ui::ScreenshotUi;
 use crate::utils::spawning::spawn;
 use crate::utils::{center, get_monotonic_time, ResizeEdge};
@@ -77,18 +73,12 @@
                 serial,
                 surface_x,
                 surface_y,
-<<<<<<< HEAD
-=======
                 transform,
                 window_size,
->>>>>>> e7dbeaff
             } => {
                 // Hide the cursor; we are compositing our own.
                 pointer.set_cursor(serial, None, 0, 0);
 
-<<<<<<< HEAD
-                self.move_cursor((surface_x, surface_y).into());
-=======
                 self.move_cursor(
                     crate::backend::wayland::RawAbsolutePosition::new(
                         surface_x,
@@ -98,7 +88,6 @@
                     )
                     .position(),
                 );
->>>>>>> e7dbeaff
             }
             WaylandInputSpecialEvent::PointerLeave { .. } => {
                 // Hide our cursor; the pointer isn't on our surface anymore.
@@ -126,11 +115,7 @@
                 let keyboard = self.niri.seat.get_keyboard().unwrap();
                 // Prevent any repeats from happening when we don't have keyboard focus.
                 for keycode in keyboard.pressed_keys() {
-<<<<<<< HEAD
-                    keyboard.input_intercept(self, keycode.raw(), KeyState::Released, |_, _, _| ());
-=======
                     keyboard.input_intercept(self, keycode, KeyState::Released, |_, _, _| ());
->>>>>>> e7dbeaff
                 }
 
                 self.niri.compositor_has_keyboard_focus = false;
