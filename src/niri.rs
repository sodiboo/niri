--- conflicted
+++ resolved
@@ -86,11 +86,8 @@
 use smithay::wayland::tablet_manager::{TabletManagerState, TabletSeatTrait};
 use smithay::wayland::text_input::TextInputManagerState;
 use smithay::wayland::virtual_keyboard::VirtualKeyboardManagerState;
-<<<<<<< HEAD
+use smithay::wayland::xdg_foreign::XdgForeignState;
 use smithay::xwayland::{X11Wm, XWayland, XWaylandClientData, XWaylandEvent};
-=======
-use smithay::wayland::xdg_foreign::XdgForeignState;
->>>>>>> ed8a6afe
 
 use crate::backend::tty::SurfaceDmabufFeedback;
 use crate::backend::{Backend, RenderResult, Tty, Winit};
@@ -917,23 +914,13 @@
             ClientState::unrestricted,
         );
 
-<<<<<<< HEAD
         let foreign_toplevel_state = ForeignToplevelManagerState::new::<State, _>(
             &display_handle,
             ClientState::unrestricted,
         );
         let screencopy_state =
             ScreencopyManagerState::new::<State, _>(&display_handle, ClientState::unrestricted);
-=======
-        let foreign_toplevel_state =
-            ForeignToplevelManagerState::new::<State, _>(&display_handle, |client| {
-                !client.get_data::<ClientState>().unwrap().restricted
-            });
-        let screencopy_state = ScreencopyManagerState::new::<State, _>(&display_handle, |client| {
-            !client.get_data::<ClientState>().unwrap().restricted
-        });
         let xdg_foreign_state = XdgForeignState::new::<State>(&display_handle);
->>>>>>> ed8a6afe
 
         let mut seat: Seat<State> = seat_state.new_wl_seat(&display_handle, backend.seat_name());
         seat.add_keyboard(
